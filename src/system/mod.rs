// TODO: remove unused attribute when system is cleaned up
#![allow(unused)]
use std::{
    ffi::{c_int, CStr, CString},
    fs::OpenOptions,
    io,
    mem::MaybeUninit,
    os::fd::AsRawFd,
    path::PathBuf,
    str::FromStr,
};

use crate::cutils::*;
pub use audit::secure_open;
use interface::{DeviceId, GroupId, ProcessId, UserId};
pub use libc::PATH_MAX;
use time::SystemTime;

mod audit;
// generalized traits for when we want to hide implementations
pub mod interface;

pub mod file;

pub mod time;

pub mod timestamp;

pub mod signal;

pub mod poll;

pub mod term;

pub mod wait;

pub(crate) enum ForkResult {
    // Parent process branch with the child process' PID.
    Parent(ProcessId),
    // Child process branch.
    Child,
}

unsafe fn inner_fork() -> io::Result<ForkResult> {
    let pid = cerr(unsafe { libc::fork() })?;
    if pid == 0 {
        Ok(ForkResult::Child)
    } else {
        Ok(ForkResult::Parent(pid))
    }
}

#[cfg(target_os = "linux")]
/// Create a new process.
pub(crate) fn fork() -> io::Result<ForkResult> {
    // SAFETY: `fork` is implemented using `clone` in linux so we don't need to worry about signal
    // safety.
    unsafe { inner_fork() }
}

#[cfg(not(target_os = "linux"))]
/// Create a new process.
///
/// # Safety
///
/// In a multithreaded program, only async-signal-safe functions are guaranteed to work in the
/// child process until a call to `execve` or a similar function is done.
pub(crate) unsafe fn fork() -> io::Result<ForkResult> {
    inner_fork()
}

pub fn setsid() -> io::Result<ProcessId> {
    cerr(unsafe { libc::setsid() })
}

pub fn hostname() -> String {
    // see `man 2 gethostname`
    const MAX_HOST_NAME_SIZE_ACCORDING_TO_SUSV2: libc::c_long = 255;

    // POSIX.1 systems limit hostnames to `HOST_NAME_MAX` bytes
    // not including null-byte in the count
    let max_hostname_size =
        sysconf(libc::_SC_HOST_NAME_MAX).unwrap_or(MAX_HOST_NAME_SIZE_ACCORDING_TO_SUSV2) as usize;

    let buffer_size = max_hostname_size + 1 /* null byte delimiter */ ;
    let mut buf = vec![0; buffer_size];

    match cerr(unsafe { libc::gethostname(buf.as_mut_ptr(), buffer_size) }) {
        Ok(_) => unsafe { string_from_ptr(buf.as_ptr()) },

        // ENAMETOOLONG is returned when hostname is greater than `buffer_size`
        Err(_) => {
            // but we have chosen a `buffer_size` larger than `max_hostname_size` so no truncation error is possible
            panic!("Unexpected error while retrieving hostname, this should not happen");
        }
    }
}

pub fn syslog(priority: libc::c_int, facility: libc::c_int, message: &str) {
    let msg = CString::new(message).unwrap();
    unsafe {
        libc::syslog(priority | facility, msg.as_ptr());
    }
}

/// set target user and groups (uid, gid, additional groups) for a command
pub fn set_target_user(
    cmd: &mut std::process::Command,
    mut target_user: User,
    target_group: Group,
) {
    use std::os::unix::process::CommandExt;

    // add target group to list of additional groups if not present
    if !target_user.groups.contains(&target_group.gid) {
        target_user.groups.push(target_group.gid);
    }

    // we need to do this in a `pre_exec` call since the `groups` method in `process::Command` is unstable
    // see https://github.com/rust-lang/rust/blob/a01b4cc9f375f1b95fa8195daeea938d3d9c4c34/library/std/src/sys/unix/process/process_unix.rs#L329-L352
    // for the std implementation of the libc calls to `setgroups`, `setgid` and `setuid`
    unsafe {
        cmd.pre_exec(move || {
            cerr(libc::setgroups(
                target_user.groups.len(),
                target_user.groups.as_ptr(),
            ))?;
            cerr(libc::setgid(target_group.gid))?;
            cerr(libc::setuid(target_user.uid))?;

            Ok(())
        });
    }
}

/// Send a signal to a process with the specified ID.
pub fn kill(pid: ProcessId, signal: c_int) -> io::Result<()> {
    // SAFETY: This function cannot cause UB even if `pid` is not a valid process ID or if
    // `signal` is not a valid signal code.
    cerr(unsafe { libc::kill(pid, signal) }).map(|_| ())
}

/// Send a signal to a process group with the specified ID.
pub fn killpg(pgid: ProcessId, signal: c_int) -> io::Result<()> {
    // SAFETY: This function cannot cause UB even if `pgid` is not a valid process ID or if
    // `signal` is not a valid signal code.
    cerr(unsafe { libc::killpg(pgid, signal) }).map(|_| ())
}

/// Get the process group ID of the current process.
pub fn getpgrp() -> ProcessId {
    unsafe { libc::getpgrp() }
}

/// Get a process group ID.
pub fn getpgid(pid: ProcessId) -> io::Result<ProcessId> {
    // SAFETY: This function cannot cause UB even if `pid` is not a valid process ID
    cerr(unsafe { libc::getpgid(pid) })
}

/// Set a process group ID.
pub fn setpgid(pid: ProcessId, pgid: ProcessId) -> io::Result<()> {
    cerr(unsafe { libc::setpgid(pid, pgid) }).map(|_| ())
}

pub fn chdir<S: AsRef<CStr>>(path: &S) -> io::Result<()> {
    cerr(unsafe { libc::chdir(path.as_ref().as_ptr()) }).map(|_| ())
}

pub fn chown<S: AsRef<CStr>>(
    path: &S,
    uid: impl Into<Option<UserId>>,
    gid: impl Into<Option<GroupId>>,
) -> io::Result<()> {
    let path = path.as_ref().as_ptr();
    let uid = uid.into().unwrap_or(UserId::MAX);
    let gid = gid.into().unwrap_or(GroupId::MAX);

    cerr(unsafe { libc::chown(path, uid, gid) }).map(|_| ())
}

#[derive(Debug, Clone, PartialEq)]
pub struct User {
    pub uid: UserId,
    pub gid: GroupId,
    pub name: String,
    pub gecos: String,
    pub home: PathBuf,
    pub shell: PathBuf,
    pub passwd: String,
    pub groups: Vec<GroupId>,
}

impl User {
    /// # Safety
    /// This function expects `pwd` to be a result from a succesful call to `getpwXXX_r`.
    /// (It can cause UB if any of `pwd`'s pointed-to strings does not have a null-terminator.)
    unsafe fn from_libc(pwd: &libc::passwd) -> User {
        let mut buf_len: libc::c_int = 32;
        let mut groups_buffer: Vec<libc::gid_t>;

        while {
            groups_buffer = vec![0; buf_len as usize];
            let result = unsafe {
                libc::getgrouplist(
                    pwd.pw_name,
                    pwd.pw_gid,
                    groups_buffer.as_mut_ptr(),
                    &mut buf_len,
                )
            };

            result == -1
        } {
            if buf_len >= 65536 {
                panic!("user has too many groups (> 65536), this should not happen");
            }

            buf_len *= 2;
        }

        groups_buffer.resize_with(buf_len as usize, || {
            panic!("invalid groups count returned from getgrouplist, this should not happen")
        });

        User {
            uid: pwd.pw_uid,
            gid: pwd.pw_gid,
            name: string_from_ptr(pwd.pw_name),
            gecos: string_from_ptr(pwd.pw_gecos),
            home: os_string_from_ptr(pwd.pw_dir).into(),
            shell: os_string_from_ptr(pwd.pw_shell).into(),
            passwd: string_from_ptr(pwd.pw_passwd),
            groups: groups_buffer,
        }
    }

    pub fn from_uid(uid: UserId) -> std::io::Result<Option<User>> {
        let max_pw_size = sysconf(libc::_SC_GETPW_R_SIZE_MAX).unwrap_or(16_384);
        let mut buf = vec![0; max_pw_size as usize];
        let mut pwd = MaybeUninit::uninit();
        let mut pwd_ptr = std::ptr::null_mut();
        cerr(unsafe {
            libc::getpwuid_r(
                uid,
                pwd.as_mut_ptr(),
                buf.as_mut_ptr(),
                buf.len(),
                &mut pwd_ptr,
            )
        })?;
        if pwd_ptr.is_null() {
            Ok(None)
        } else {
            let pwd = unsafe { pwd.assume_init() };
            Ok(Some(unsafe { Self::from_libc(&pwd) }))
        }
    }

    pub fn effective_uid() -> UserId {
        unsafe { libc::geteuid() }
    }

    pub fn effective() -> std::io::Result<Option<User>> {
        Self::from_uid(Self::effective_uid())
    }

    pub fn real_uid() -> UserId {
        unsafe { libc::getuid() }
    }

    pub fn real() -> std::io::Result<Option<User>> {
        Self::from_uid(Self::real_uid())
    }

    pub fn from_name(name: &str) -> std::io::Result<Option<User>> {
        let max_pw_size = sysconf(libc::_SC_GETPW_R_SIZE_MAX).unwrap_or(16_384);
        let mut buf = vec![0; max_pw_size as usize];
        let mut pwd = MaybeUninit::uninit();
        let mut pwd_ptr = std::ptr::null_mut();
        let name_c = CString::new(name).expect("String contained null bytes");
        cerr(unsafe {
            libc::getpwnam_r(
                name_c.as_ptr(),
                pwd.as_mut_ptr(),
                buf.as_mut_ptr(),
                buf.len(),
                &mut pwd_ptr,
            )
        })?;
        if pwd_ptr.is_null() {
            Ok(None)
        } else {
            let pwd = unsafe { pwd.assume_init() };
            Ok(Some(unsafe { Self::from_libc(&pwd) }))
        }
    }
}

#[derive(Debug, Clone)]
#[cfg_attr(test, derive(PartialEq))]
pub struct Group {
    pub gid: GroupId,
    pub name: String,
    pub passwd: String,
    pub members: Vec<String>,
}

impl Group {
    /// # Safety
    /// This function expects `grp` to be a result from a succesful call to `getgrXXX_r`.
    /// In particular the grp.gr_mem pointer is assumed to be non-null, and pointing to a
    /// null-terminated list; the pointed-to strings are expected to be null-terminated.
    unsafe fn from_libc(grp: &libc::group) -> Group {
        // find out how many members we have
        let mut mem_count = 0;
        while !(*grp.gr_mem.offset(mem_count)).is_null() {
            mem_count += 1;
        }

        // convert the members to a slice and then put them into a vec of strings
        let mut members = Vec::with_capacity(mem_count as usize);
        let mem_slice = std::slice::from_raw_parts(grp.gr_mem, mem_count as usize);
        for mem in mem_slice {
            members.push(string_from_ptr(*mem));
        }

        Group {
            gid: grp.gr_gid,
            name: string_from_ptr(grp.gr_name),
            passwd: string_from_ptr(grp.gr_passwd),
            members,
        }
    }

    pub fn effective_gid() -> GroupId {
        unsafe { libc::getegid() }
    }

    pub fn effective() -> std::io::Result<Option<Group>> {
        Self::from_gid(Self::effective_gid())
    }

    pub fn real_gid() -> UserId {
        unsafe { libc::getgid() }
    }

    pub fn real() -> std::io::Result<Option<Group>> {
        Self::from_gid(Self::real_gid())
    }

    pub fn from_gid(gid: GroupId) -> std::io::Result<Option<Group>> {
        let max_gr_size = sysconf(libc::_SC_GETGR_R_SIZE_MAX).unwrap_or(16_384);
        let mut buf = vec![0; max_gr_size as usize];
        let mut grp = MaybeUninit::uninit();
        let mut grp_ptr = std::ptr::null_mut();
        cerr(unsafe {
            libc::getgrgid_r(
                gid,
                grp.as_mut_ptr(),
                buf.as_mut_ptr(),
                buf.len(),
                &mut grp_ptr,
            )
        })?;
        if grp_ptr.is_null() {
            Ok(None)
        } else {
            let grp = unsafe { grp.assume_init() };
            Ok(Some(unsafe { Group::from_libc(&grp) }))
        }
    }

    pub fn from_name(name: &str) -> std::io::Result<Option<Group>> {
        let max_gr_size = sysconf(libc::_SC_GETGR_R_SIZE_MAX).unwrap_or(16_384);
        let mut buf = vec![0; max_gr_size as usize];
        let mut grp = MaybeUninit::uninit();
        let mut grp_ptr = std::ptr::null_mut();
        let name_c = CString::new(name).expect("String contained null bytes");
        cerr(unsafe {
            libc::getgrnam_r(
                name_c.as_ptr(),
                grp.as_mut_ptr(),
                buf.as_mut_ptr(),
                buf.len(),
                &mut grp_ptr,
            )
        })?;
        if grp_ptr.is_null() {
            Ok(None)
        } else {
            let grp = unsafe { grp.assume_init() };
            Ok(Some(unsafe { Group::from_libc(&grp) }))
        }
    }
}

pub enum WithProcess {
    Current,
    Other(ProcessId),
}

impl WithProcess {
    fn to_proc_string(&self) -> String {
        match self {
            WithProcess::Current => "self".into(),
            WithProcess::Other(pid) => pid.to_string(),
        }
    }
}

#[derive(Debug, Clone)]
pub struct Process {
    pub pid: ProcessId,
    pub parent_pid: Option<ProcessId>,
    pub group_id: ProcessId,
    pub session_id: ProcessId,
    pub term_foreground_group_id: Option<ProcessId>,
    pub name: PathBuf,
}

impl Default for Process {
    fn default() -> Self {
        Self::new()
    }
}

impl Process {
    pub fn new() -> Process {
        Process {
            pid: Self::process_id(),
            parent_pid: Self::parent_id(),
            group_id: Self::group_id(),
            session_id: Self::session_id(),
            term_foreground_group_id: Self::term_foreground_group_id(),
            name: Self::process_name().unwrap_or_else(|| PathBuf::from("sudo")),
        }
    }

    pub fn process_name() -> Option<PathBuf> {
        std::env::args().next().map(PathBuf::from)
    }

    /// Return the process identifier for the current process
    pub fn process_id() -> ProcessId {
        unsafe { libc::getpid() }
    }

    /// Return the parent process identifier for the current process
    pub fn parent_id() -> Option<ProcessId> {
        let pid = unsafe { libc::getppid() };
        if pid == 0 {
            None
        } else {
            Some(pid)
        }
    }

    /// Return the process group id for the current process
    pub fn group_id() -> ProcessId {
        unsafe { libc::getpgid(0) }
    }

    /// Get the session id for the current process
    pub fn session_id() -> ProcessId {
        unsafe { libc::getsid(0) }
    }

    /// Get the process group id of the process group that is currently in
    /// the foreground of our terminal
    pub fn term_foreground_group_id() -> Option<ProcessId> {
        match OpenOptions::new().read(true).write(true).open("/dev/tty") {
            Ok(f) => {
                let res = unsafe { libc::tcgetpgrp(f.as_raw_fd()) };
                if res == -1 {
                    None
                } else {
                    Some(res)
                }
            }
            Err(_) => None,
        }
    }

    /// Returns the device identifier of the TTY device that is currently
    /// attached to the given process
    pub fn tty_device_id(pid: WithProcess) -> std::io::Result<Option<DeviceId>> {
        // device id of tty is displayed as a signed integer of 32 bits
        let data: i32 = read_proc_stat(pid, 6)?;
        if data == 0 {
            Ok(None)
        } else {
            // While the integer was displayed as signed in the proc stat file,
            // we actually need to interpret the bits of that integer as an unsigned
            // int. We convert via u32 because a direct conversion to DeviceId
            // would use sign extension, which would result in a different bit
            // representation
            Ok(Some(data as u32 as DeviceId))
        }
    }

    /// Get the process starting time of a specific process
    pub fn starting_time(pid: WithProcess) -> io::Result<SystemTime> {
        let process_start: u64 = read_proc_stat(pid, 21)?;

        // the startime field is stored in ticks since the system start, so we need to know how many
        // ticks go into a second
        let ticks_per_second = crate::cutils::sysconf(libc::_SC_CLK_TCK).ok_or_else(|| {
            io::Error::new(
                io::ErrorKind::Other,
                "Could not retrieve system config variable for ticks per second",
            )
        })? as u64;

        // finally compute the system time at which the process was started
        Ok(SystemTime::new(
            (process_start / ticks_per_second) as i64,
            ((process_start % ticks_per_second) * (1_000_000_000 / ticks_per_second)) as i64,
        ))
    }
}

fn read_proc_stat<T: FromStr>(pid: WithProcess, field_idx: isize) -> io::Result<T> {
    // read from a specific pid file, or use `self` to refer to our own process
    let pidref = pid.to_proc_string();

    // read the data from the stat file for the process with the given pid
    let path = PathBuf::from_iter(&["/proc", &pidref, "stat"]);
    let proc_stat = std::fs::read(path)?;

    // first get the part of the stat file past the second argument, we then reverse
    // search for a ')' character and start the search for the starttime field from there on
    let skip_past_second_arg = proc_stat.iter().rposition(|b| *b == b')').ok_or_else(|| {
        io::Error::new(
            io::ErrorKind::InvalidInput,
            "Could not find position of 'comm' field in process stat",
        )
    })?;
    let mut stat = &proc_stat[skip_past_second_arg..];

    // we've now passed the first two fields, so we are at index 1, now we skip over
    // fields until we arrive at the field we are searching for
    let mut curr_field = 1;
    while curr_field < field_idx && !stat.is_empty() {
        if stat[0] == b' ' {
            curr_field += 1;
        }
        stat = &stat[1..];
    }

    // The expected field cannot be in the file anymore when we are at EOF
    if stat.is_empty() {
        return Err(io::Error::new(
            io::ErrorKind::InvalidData,
            "Stat file was not of the expected format",
        ));
    }

    // we've now arrived at the field we are looking for, we now check how
    // long this field is by finding where the next space is
    let mut idx = 0;
    while stat[idx] != b' ' && idx < stat.len() {
        idx += 1;
    }
    let field = &stat[0..idx];

    // we first convert the data to a string slice, this should not fail with a normal /proc filesystem
    let fielddata = std::str::from_utf8(field).map_err(|_| {
        io::Error::new(
            io::ErrorKind::InvalidInput,
            "Could not interpret byte slice as string",
        )
    })?;

    // then we convert the string slice to whatever the requested type was
    fielddata.parse().map_err(|_| {
        io::Error::new(
            io::ErrorKind::InvalidInput,
            "Could not interpret string as number",
        )
    })
}

#[cfg(test)]
mod tests {
    use std::{
        io::{Read, Write},
        os::unix::net::UnixStream,
        process::exit,
    };

    use libc::SIGKILL;

<<<<<<< HEAD
    use crate::system::getpgrp;
=======
    use crate::system::ForkResult;
>>>>>>> c1882082

    use super::{fork, setpgid, Group, User, WithProcess};

    #[test]
    fn test_get_user_and_group_by_id() {
        let fixed_users = &[(0, "root"), (1, "daemon")];
        for &(id, name) in fixed_users {
            let root = User::from_uid(id).unwrap().unwrap();
            assert_eq!(root.uid, id as libc::uid_t);
            assert_eq!(root.name, name);
        }
        for &(id, name) in fixed_users {
            let root = Group::from_gid(id).unwrap().unwrap();
            assert_eq!(root.gid, id as libc::gid_t);
            assert_eq!(root.name, name);
        }
    }

    #[test]
    fn miri_test_group_impl() {
        use super::Group;
        use std::ffi::CString;

        fn test(name: &str, passwd: &str, gid: libc::gid_t, mem: &[&str]) {
            assert_eq!(
                {
                    let c_mem: Vec<CString> =
                        mem.iter().map(|&s| CString::new(s).unwrap()).collect();
                    let c_name = CString::new(name).unwrap();
                    let c_passwd = CString::new(passwd).unwrap();
                    unsafe {
                        Group::from_libc(&libc::group {
                            gr_name: c_name.as_ptr() as *mut _,
                            gr_passwd: c_passwd.as_ptr() as *mut _,
                            gr_gid: gid,
                            gr_mem: c_mem
                                .iter()
                                .map(|cs| cs.as_ptr() as *mut _)
                                .chain(std::iter::once(std::ptr::null_mut()))
                                .collect::<Vec<*mut libc::c_char>>()
                                .as_mut_ptr(),
                        })
                    }
                },
                Group {
                    name: name.to_string(),
                    passwd: passwd.to_string(),
                    gid,
                    members: mem.iter().map(|s| s.to_string()).collect(),
                }
            )
        }

        test("dr. bill", "fidelio", 1999, &["eyes", "wide", "shut"]);
        test("eris", "fnord", 5, &[]);
        test("abc", "password123", 42, &[""]);
    }

    #[test]
    fn get_process_tty_device() {
        assert!(super::Process::tty_device_id(WithProcess::Current).is_ok());
    }

    #[test]
    fn get_process_start_time() {
        let time = super::Process::starting_time(WithProcess::Current).unwrap();
        let now = super::SystemTime::now().unwrap();
        assert!(time > now - super::time::Duration::minutes(24 * 60));
        assert!(time < now);
    }

    #[test]
    fn pgid_test() {
        use super::{getpgid, setpgid};

        let pgrp = getpgrp();
        assert_eq!(getpgid(0).unwrap(), pgrp);
        assert_eq!(getpgid(std::process::id() as i32).unwrap(), pgrp);

        match super::fork().unwrap() {
            ForkResult::Child => {
                // wait for the parent.
                std::thread::sleep(std::time::Duration::from_secs(1))
            }
            ForkResult::Parent(child_pid) => {
                // The child should be in our process group.
                assert_eq!(getpgid(child_pid).unwrap(), getpgid(0).unwrap(),);
                // Move the child to its own process group
                setpgid(child_pid, child_pid).unwrap();
                // The process group of the child should have changed.
                assert_eq!(getpgid(child_pid).unwrap(), child_pid);
            }
        }
    }
    #[test]
    fn kill_test() {
        let mut child = std::process::Command::new("/bin/sleep")
            .arg("1")
            .spawn()
            .unwrap();
        super::kill(child.id() as i32, SIGKILL).unwrap();
        assert!(!child.wait().unwrap().success());
    }
    #[test]
    fn killpg_test() {
        // Create a socket so the children write to it if they aren't terminated by `killpg`.
        let (mut rx, mut tx) = UnixStream::pair().unwrap();

        let ForkResult::Parent(pid1) = fork().unwrap() else {
            std::thread::sleep(std::time::Duration::from_secs(1));
            tx.write_all(&[42]).unwrap();
            exit(0);
        };

        let ForkResult::Parent(pid2) = fork().unwrap() else {
            std::thread::sleep(std::time::Duration::from_secs(1));
            tx.write_all(&[42]).unwrap();
            exit(0);
        };

        drop(tx);

        let pgid = pid1;
        // Move the children to their own process group.
        setpgid(pid1, pgid).unwrap();
        setpgid(pid2, pgid).unwrap();
        // Send `SIGKILL` to the children process group.
        super::killpg(pgid, SIGKILL).unwrap();
        // Ensure that the child were terminated before writing.
        assert_eq!(
            rx.read_exact(&mut [0; 2]).unwrap_err().kind(),
            std::io::ErrorKind::UnexpectedEof
        );
    }
}<|MERGE_RESOLUTION|>--- conflicted
+++ resolved
@@ -591,11 +591,8 @@
 
     use libc::SIGKILL;
 
-<<<<<<< HEAD
     use crate::system::getpgrp;
-=======
     use crate::system::ForkResult;
->>>>>>> c1882082
 
     use super::{fork, setpgid, Group, User, WithProcess};
 
