mod user_term;

use std::{
    ffi::{c_uchar, CString, OsString},
    fmt,
    fs::File,
    io,
    os::fd::{AsRawFd, FromRawFd, OwnedFd},
    ptr::null_mut,
};

use libc::{ioctl, winsize, TIOCSWINSZ};

use crate::cutils::{cerr, os_string_from_ptr, safe_isatty};

use super::interface::ProcessId;

pub(crate) use user_term::UserTerm;

pub(crate) struct Pty {
    /// The file path of the leader side of the pty.
    pub(crate) path: CString,
    /// The leader side of the pty.
    pub(crate) leader: PtyLeader,
    /// The follower side of the pty.
    pub(crate) follower: PtyFollower,
}

impl Pty {
    pub(crate) fn open() -> io::Result<Self> {
        const PATH_MAX: usize = libc::PATH_MAX as _;
        // Allocate a buffer to hold the path to the pty.
        let mut path = vec![0 as c_uchar; PATH_MAX];
        // Create two integers to hold the file descriptors for each side of the pty.
        let (mut leader, mut follower) = (0, 0);

        // SAFETY:
        // - openpty is passed two valid pointers as its first two arguments
        // - path is a valid array that can hold PATH_MAX characters; and casting `u8` to `i8` is
        //   valid since all values are initialized to zero.
        // - the last two arguments are allowed to be NULL
        cerr(unsafe {
            libc::openpty(
                &mut leader,
                &mut follower,
                path.as_mut_ptr().cast(),
                null_mut::<libc::termios>(),
                null_mut::<libc::winsize>(),
            )
        })?;

        // Get the index of the first null byte and truncate `path` so it doesn't have any null
        // bytes. If there are no null bytes the path is left as it is.
        if let Some(index) = path
            .iter()
            .enumerate()
            .find_map(|(index, &byte)| (byte == 0).then_some(index))
        {
            path.truncate(index);
        }

        // This will not panic because `path` was truncated to not have any null bytes.
        let path = CString::new(path).unwrap();

        Ok(Self {
            path,
            leader: PtyLeader {
                // SAFETY: `openpty` has set `leader` to an open fd suitable for assuming ownership by `OwnedFd`.
                file: unsafe { OwnedFd::from_raw_fd(leader) }.into(),
            },
            follower: PtyFollower {
                // SAFETY: `openpty` has set `follower` to an open fd suitable for assuming ownership by `OwnedFd`.
                file: unsafe { OwnedFd::from_raw_fd(follower) }.into(),
            },
        })
    }
}

pub(crate) struct PtyLeader {
    file: File,
}

impl PtyLeader {
    pub(crate) fn set_size(&self, term_size: &TermSize) -> io::Result<()> {
        // SAFETY: the TIOCSWINSZ expects an initialized pointer of type `winsize`
        // https://www.man7.org/linux/man-pages/man2/TIOCSWINSZ.2const.html
        //
        // An object of type TermSize is safe to cast to `winsize` since it is a
        // repr(transparent) "newtype" struct.
        cerr(unsafe {
            ioctl(
                self.file.as_raw_fd(),
                TIOCSWINSZ,
                (term_size as *const TermSize).cast::<libc::winsize>(),
            )
        })?;

        Ok(())
    }
}

impl io::Read for PtyLeader {
    fn read(&mut self, buf: &mut [u8]) -> io::Result<usize> {
        self.file.read(buf)
    }
}

impl io::Write for PtyLeader {
    fn write(&mut self, buf: &[u8]) -> io::Result<usize> {
        self.file.write(buf)
    }

    fn flush(&mut self) -> io::Result<()> {
        self.file.flush()
    }
}

impl AsRawFd for PtyLeader {
    fn as_raw_fd(&self) -> std::os::fd::RawFd {
        self.file.as_raw_fd()
    }
}

pub(crate) struct PtyFollower {
    file: File,
}

impl PtyFollower {
    pub(crate) fn try_clone(&self) -> io::Result<Self> {
        self.file.try_clone().map(|file| Self { file })
    }
}

impl AsRawFd for PtyFollower {
    fn as_raw_fd(&self) -> std::os::fd::RawFd {
        self.file.as_raw_fd()
    }
}

impl From<PtyFollower> for std::process::Stdio {
    fn from(follower: PtyFollower) -> Self {
        follower.file.into()
    }
}

mod sealed {
    use std::os::fd::AsRawFd;

    pub(crate) trait Sealed {}

    impl<F: AsRawFd> Sealed for F {}
}

pub(crate) trait Terminal: sealed::Sealed {
    fn tcgetpgrp(&self) -> io::Result<ProcessId>;
    fn tcsetpgrp(&self, pgrp: ProcessId) -> io::Result<()>;
    fn make_controlling_terminal(&self) -> io::Result<()>;
    fn ttyname(&self) -> io::Result<OsString>;
    fn is_terminal(&self) -> bool;
    fn tcgetsid(&self) -> io::Result<ProcessId>;
}

impl<F: AsRawFd> Terminal for F {
    /// Get the foreground process group ID associated with this terminal.
    fn tcgetpgrp(&self) -> io::Result<ProcessId> {
<<<<<<< HEAD
        Ok(ProcessId::new(cerr(unsafe {
            libc::tcgetpgrp(self.as_raw_fd())
        })?))
=======
        // SAFETY: tcgetpgrp cannot cause UB
        cerr(unsafe { libc::tcgetpgrp(self.as_raw_fd()) })
>>>>>>> 6872e4b7
    }
    /// Set the foreground process group ID associated with this terminal to `pgrp`.
    fn tcsetpgrp(&self, pgrp: ProcessId) -> io::Result<()> {
<<<<<<< HEAD
        cerr(unsafe { libc::tcsetpgrp(self.as_raw_fd(), pgrp.inner()) }).map(|_| ())
=======
        // SAFETY: tcsetpgrp cannot cause UB
        cerr(unsafe { libc::tcsetpgrp(self.as_raw_fd(), pgrp) }).map(|_| ())
>>>>>>> 6872e4b7
    }

    /// Make the given terminal the controlling terminal of the calling process.
    fn make_controlling_terminal(&self) -> io::Result<()> {
        // SAFETY: this is a correct way to call the TIOCSCTTY ioctl, see:
        // https://www.man7.org/linux/man-pages/man2/TIOCNOTTY.2const.html
        cerr(unsafe { libc::ioctl(self.as_raw_fd(), libc::TIOCSCTTY, 0) })?;
        Ok(())
    }

    /// Get the filename of the tty
    fn ttyname(&self) -> io::Result<OsString> {
        let mut buf: [libc::c_char; 1024] = [0; 1024];

        if !safe_isatty(self.as_raw_fd()) {
            return Err(io::ErrorKind::Unsupported.into());
        }

        // SAFETY: `buf` is a valid and initialized pointer, and its  correct length is passed
        cerr(unsafe { libc::ttyname_r(self.as_raw_fd(), buf.as_mut_ptr(), buf.len()) })?;
        // SAFETY: `buf` will have been initialized by the `ttyname_r` call, if it succeeded
        Ok(unsafe { os_string_from_ptr(buf.as_ptr()) })
    }

    /// Rust standard library "IsTerminal" is not secure for setuid programs (CVE-2023-2002)
    fn is_terminal(&self) -> bool {
        safe_isatty(self.as_raw_fd())
    }

    fn tcgetsid(&self) -> io::Result<ProcessId> {
<<<<<<< HEAD
        Ok(ProcessId::new(cerr(unsafe {
            libc::tcgetsid(self.as_raw_fd())
        })?))
=======
        // SAFETY: tcgetsid cannot cause UB
        cerr(unsafe { libc::tcgetsid(self.as_raw_fd()) })
>>>>>>> 6872e4b7
    }
}

/// Try to get the path of the current TTY
pub fn current_tty_name() -> io::Result<OsString> {
    std::io::stdin().ttyname()
}

#[repr(transparent)]
pub(crate) struct TermSize {
    raw: winsize,
}

impl PartialEq for TermSize {
    fn eq(&self, other: &Self) -> bool {
        self.raw.ws_col == other.raw.ws_col && self.raw.ws_row == other.raw.ws_row
    }
}

impl fmt::Display for TermSize {
    fn fmt(&self, f: &mut fmt::Formatter<'_>) -> fmt::Result {
        write!(f, "{} x {}", self.raw.ws_row, self.raw.ws_col)
    }
}

#[cfg(test)]
mod tests {
    use std::{
        ffi::OsString,
        io::{Read, Write},
        os::unix::{net::UnixStream, prelude::OsStringExt},
        path::PathBuf,
        process::exit,
    };

    use crate::system::{fork_for_test, getpgid, setsid, term::*, ForkResult};

    #[test]
    fn open_pty() {
        let pty = Pty::open().unwrap();
        assert!(pty.leader.file.is_terminal());
        assert!(pty.follower.file.is_terminal());

        let path = PathBuf::from(OsString::from_vec(pty.path.into_bytes()));
        assert!(path.try_exists().unwrap());
        assert!(path.starts_with("/dev/pts/"));
    }

    #[test]
    fn tcsetpgrp_and_tcgetpgrp_are_consistent() {
        // Create a socket so the child can send us a byte if successful.
        let (mut rx, mut tx) = UnixStream::pair().unwrap();

        // FIXME fork will deadlock when this test panics if it forked while
        // another test was panicking.
        let ForkResult::Parent(_) = (unsafe { fork_for_test() }) else {
            // Open a new pseudoterminal.
            let leader = Pty::open().unwrap().leader;
            // The pty leader should not have a foreground process group yet.
            assert_eq!(leader.tcgetpgrp().unwrap().inner(), 0);
            // Create a new session so we can change the controlling terminal.
            setsid().unwrap();
            // Set the pty leader as the controlling terminal.
            leader.make_controlling_terminal().unwrap();
            // Set us as the foreground process group of the pty leader.
            let pgid = getpgid(ProcessId::new(0)).unwrap();
            leader.tcsetpgrp(pgid).unwrap();
            // Check that we are in fact the foreground process group of the pty leader.
            assert_eq!(pgid, leader.tcgetpgrp().unwrap());
            // If we haven't panicked yet, send a byte to the parent.
            tx.write_all(&[42]).unwrap();

            exit(0);
        };

        drop(tx);

        // Read one byte from the children to comfirm that it did not panic.
        let mut buf = [0];
        rx.read_exact(&mut buf).unwrap();
        assert_eq!(buf[0], 42);
    }
}<|MERGE_RESOLUTION|>--- conflicted
+++ resolved
@@ -163,23 +163,13 @@
 impl<F: AsRawFd> Terminal for F {
     /// Get the foreground process group ID associated with this terminal.
     fn tcgetpgrp(&self) -> io::Result<ProcessId> {
-<<<<<<< HEAD
-        Ok(ProcessId::new(cerr(unsafe {
-            libc::tcgetpgrp(self.as_raw_fd())
-        })?))
-=======
         // SAFETY: tcgetpgrp cannot cause UB
         cerr(unsafe { libc::tcgetpgrp(self.as_raw_fd()) })
->>>>>>> 6872e4b7
     }
     /// Set the foreground process group ID associated with this terminal to `pgrp`.
     fn tcsetpgrp(&self, pgrp: ProcessId) -> io::Result<()> {
-<<<<<<< HEAD
-        cerr(unsafe { libc::tcsetpgrp(self.as_raw_fd(), pgrp.inner()) }).map(|_| ())
-=======
         // SAFETY: tcsetpgrp cannot cause UB
         cerr(unsafe { libc::tcsetpgrp(self.as_raw_fd(), pgrp) }).map(|_| ())
->>>>>>> 6872e4b7
     }
 
     /// Make the given terminal the controlling terminal of the calling process.
@@ -210,14 +200,8 @@
     }
 
     fn tcgetsid(&self) -> io::Result<ProcessId> {
-<<<<<<< HEAD
-        Ok(ProcessId::new(cerr(unsafe {
-            libc::tcgetsid(self.as_raw_fd())
-        })?))
-=======
         // SAFETY: tcgetsid cannot cause UB
         cerr(unsafe { libc::tcgetsid(self.as_raw_fd()) })
->>>>>>> 6872e4b7
     }
 }
 
