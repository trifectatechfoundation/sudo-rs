--- conflicted
+++ resolved
@@ -20,11 +20,6 @@
     }
 
     /// Gets the PID that sent the signal.
-<<<<<<< HEAD
-    pub(crate) fn pid(&self) -> ProcessId {
-        // FIXME: some signals don't set si_pid.
-        ProcessId::new(unsafe { self.info.si_pid() })
-=======
     pub(crate) fn signaler_pid(&self) -> Option<ProcessId> {
         if self.is_user_signaled() {
             // SAFETY: si_pid is always initialized if the signal is user signaled.
@@ -32,7 +27,6 @@
         } else {
             None
         }
->>>>>>> 6872e4b7
     }
 
     /// Gets the signal number.
