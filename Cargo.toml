[workspace]
members = [
  "sudo",
  "test-binaries",
  "lib/sudo-common",
<<<<<<< HEAD
  "lib/sudoers",
=======
  "lib/sudo-system",
>>>>>>> 240816d4
]<|MERGE_RESOLUTION|>--- conflicted
+++ resolved
@@ -3,9 +3,6 @@
   "sudo",
   "test-binaries",
   "lib/sudo-common",
-<<<<<<< HEAD
+  "lib/sudo-system",
   "lib/sudoers",
-=======
-  "lib/sudo-system",
->>>>>>> 240816d4
 ]