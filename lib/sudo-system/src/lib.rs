use std::{
    ffi::{CStr, CString},
    fs::OpenOptions,
    mem::MaybeUninit,
    os::fd::AsRawFd,
    path::PathBuf,
};

fn cerr(res: libc::c_int) -> std::io::Result<libc::c_int> {
    match res {
        -1 => Err(std::io::Error::last_os_error()),
        _ => Ok(res),
    }
}

fn cerr_long(res: libc::c_long) -> std::io::Result<libc::c_long> {
    match res {
        -1 => Err(std::io::Error::last_os_error()),
        _ => Ok(res),
    }
}

extern "C" {
    #[cfg_attr(
        any(target_os = "macos", target_os = "ios", target_os = "freebsd"),
        link_name = "__error"
    )]
    #[cfg_attr(
        any(target_os = "openbsd", target_os = "netbsd", target_os = "android"),
        link_name = "__errno"
    )]
    #[cfg_attr(target_os = "linux", link_name = "__errno_location")]
    fn errno_location() -> *mut libc::c_int;
}

fn set_errno(no: libc::c_int) {
    unsafe { *errno_location() = no };
}

fn sysconf(name: libc::c_int) -> Option<libc::c_long> {
    set_errno(0);
    match cerr_long(unsafe { libc::sysconf(name) }) {
        Ok(res) => Some(res),
        Err(_) => None,
    }
}

fn string_from_ptr(ptr: *const libc::c_char) -> String {
    if ptr.is_null() {
        String::new()
    } else {
        let cstr = unsafe { CStr::from_ptr(ptr) };
        cstr.to_string_lossy().to_string()
    }
}

pub fn hostname() -> String {
    let max_hostname_size = sysconf(libc::_SC_HOST_NAME_MAX).unwrap_or(256);
    let mut buf = vec![0; max_hostname_size as usize];
    match cerr(unsafe { libc::gethostname(buf.as_mut_ptr(), buf.len() - 1) }) {
        Ok(_) => string_from_ptr(buf.as_ptr()),
        Err(_) => {
            // there aren't any known conditions under which the gethostname call should fail
            panic!("Unexpected error while retrieving hostname, this should not happen");
        }
    }
}

<<<<<<< HEAD
#[derive(Debug, Clone)]
=======
#[derive(Debug, PartialEq)]
>>>>>>> 20984522
pub struct User {
    pub uid: libc::uid_t,
    pub gid: libc::gid_t,
    pub name: String,
    pub gecos: String,
    pub home: String,
    pub shell: String,
    pub passwd: String,
}

impl User {
    pub fn from_libc(pwd: &libc::passwd) -> User {
        User {
            uid: pwd.pw_uid,
            gid: pwd.pw_gid,
            name: string_from_ptr(pwd.pw_name),
            gecos: string_from_ptr(pwd.pw_gecos),
            home: string_from_ptr(pwd.pw_dir),
            shell: string_from_ptr(pwd.pw_shell),
            passwd: string_from_ptr(pwd.pw_passwd),
        }
    }

    pub fn from_uid(uid: libc::uid_t) -> std::io::Result<Option<User>> {
        let max_pw_size = sysconf(libc::_SC_GETPW_R_SIZE_MAX).unwrap_or(16_384);
        let mut buf = vec![0; max_pw_size as usize];
        let mut pwd = MaybeUninit::uninit();
        let mut pwd_ptr = std::ptr::null_mut();
        cerr(unsafe {
            libc::getpwuid_r(
                uid,
                pwd.as_mut_ptr(),
                buf.as_mut_ptr(),
                buf.len(),
                &mut pwd_ptr,
            )
        })?;
        if pwd_ptr.is_null() {
            Ok(None)
        } else {
            let pwd = unsafe { pwd.assume_init() };
            Ok(Some(Self::from_libc(&pwd)))
        }
    }

    pub fn effective_uid() -> libc::uid_t {
        unsafe { libc::geteuid() }
    }

    pub fn effective() -> std::io::Result<Option<User>> {
        Self::from_uid(Self::effective_uid())
    }

    pub fn real_uid() -> libc::uid_t {
        unsafe { libc::getuid() }
    }

    pub fn real() -> std::io::Result<Option<User>> {
        Self::from_uid(Self::real_uid())
    }

    pub fn from_name(name: &str) -> std::io::Result<Option<User>> {
        let max_pw_size = sysconf(libc::_SC_GETPW_R_SIZE_MAX).unwrap_or(16_384);
        let mut buf = vec![0; max_pw_size as usize];
        let mut pwd = MaybeUninit::uninit();
        let mut pwd_ptr = std::ptr::null_mut();
        let name_c = CString::new(name).expect("String contained null bytes");
        cerr(unsafe {
            libc::getpwnam_r(
                name_c.as_ptr(),
                pwd.as_mut_ptr(),
                buf.as_mut_ptr(),
                buf.len(),
                &mut pwd_ptr,
            )
        })?;
        if pwd_ptr.is_null() {
            Ok(None)
        } else {
            let pwd = unsafe { pwd.assume_init() };
            Ok(Some(Self::from_libc(&pwd)))
        }
    }
}

#[derive(Debug, Clone)]
pub struct Group {
    pub gid: libc::gid_t,
    pub name: String,
    pub passwd: String,
    pub members: Vec<String>,
}

impl Group {
    pub fn from_libc(grp: &libc::group) -> Group {
        // find out how many members we have
        let mut mem_count = 0;
        while unsafe { !(*grp.gr_mem.offset(mem_count)).is_null() } {
            mem_count += 1;
        }

        // convert the members to a slice and then put them into a vec of strings
        let mut members = Vec::with_capacity(mem_count as usize);
        let mem_slice = unsafe { std::slice::from_raw_parts(grp.gr_mem, mem_count as usize) };
        for mem in mem_slice {
            members.push(string_from_ptr(*mem));
        }

        Group {
            gid: grp.gr_gid,
            name: string_from_ptr(grp.gr_name),
            passwd: string_from_ptr(grp.gr_passwd),
            members,
        }
    }

    pub fn effective_gid() -> libc::gid_t {
        unsafe { libc::getegid() }
    }

    pub fn effective() -> std::io::Result<Option<Group>> {
        Self::from_gid(Self::effective_gid())
    }

    pub fn real_gid() -> libc::uid_t {
        unsafe { libc::getgid() }
    }

    pub fn real() -> std::io::Result<Option<Group>> {
        Self::from_gid(Self::real_gid())
    }

    pub fn from_gid(gid: libc::gid_t) -> std::io::Result<Option<Group>> {
        let max_gr_size = sysconf(libc::_SC_GETGR_R_SIZE_MAX).unwrap_or(16_384);
        let mut buf = vec![0; max_gr_size as usize];
        let mut grp = MaybeUninit::uninit();
        let mut grp_ptr = std::ptr::null_mut();
        cerr(unsafe {
            libc::getgrgid_r(
                gid,
                grp.as_mut_ptr(),
                buf.as_mut_ptr(),
                buf.len(),
                &mut grp_ptr,
            )
        })?;
        if grp_ptr.is_null() {
            Ok(None)
        } else {
            let grp = unsafe { grp.assume_init() };
            Ok(Some(Group::from_libc(&grp)))
        }
    }

    pub fn from_name(name: &str) -> std::io::Result<Option<Group>> {
        let max_gr_size = sysconf(libc::_SC_GETGR_R_SIZE_MAX).unwrap_or(16_384);
        let mut buf = vec![0; max_gr_size as usize];
        let mut grp = MaybeUninit::uninit();
        let mut grp_ptr = std::ptr::null_mut();
        let name_c = CString::new(name).expect("String contained null bytes");
        cerr(unsafe {
            libc::getgrnam_r(
                name_c.as_ptr(),
                grp.as_mut_ptr(),
                buf.as_mut_ptr(),
                buf.len(),
                &mut grp_ptr,
            )
        })?;
        if grp_ptr.is_null() {
            Ok(None)
        } else {
            let grp = unsafe { grp.assume_init() };
            Ok(Some(Group::from_libc(&grp)))
        }
    }
}

#[derive(Debug, Clone)]
pub struct Process {
    pub pid: libc::pid_t,
    pub parent_pid: libc::pid_t,
    pub group_id: libc::pid_t,
    pub session_id: libc::pid_t,
    pub term_foreground_group_id: libc::pid_t,
    pub name: PathBuf,
}

impl Default for Process {
    fn default() -> Self {
        Self::new()
    }
}

impl Process {
    pub fn new() -> Process {
        Process {
            pid: Self::process_id(),
            parent_pid: Self::parent_id(),
            group_id: Self::group_id(),
            session_id: Self::session_id(),
            term_foreground_group_id: Self::term_foreground_group_id(),
            name: Self::process_name().unwrap_or_else(|| PathBuf::from("sudo")),
        }
    }

    pub fn process_name() -> Option<PathBuf> {
        std::env::args().next().map(PathBuf::from)
    }

    /// Return the process identifier for the current process
    pub fn process_id() -> libc::pid_t {
        unsafe { libc::getpid() }
    }

    /// Return the parent process identifier for the current process
    pub fn parent_id() -> libc::pid_t {
        unsafe { libc::getppid() }
    }

    /// Return the process group id for the current process
    pub fn group_id() -> libc::pid_t {
        unsafe { libc::getpgid(0) }
    }

    /// Get the session id for the current process
    pub fn session_id() -> libc::pid_t {
        unsafe { libc::getsid(0) }
    }

    /// Get the process group id of the process group that is currently in
    /// the foreground of our terminal
    pub fn term_foreground_group_id() -> libc::pid_t {
        match OpenOptions::new().read(true).write(true).open("/dev/tty") {
            Ok(f) => {
                let res = unsafe { libc::tcgetpgrp(f.as_raw_fd()) };
                if res == -1 {
                    0
                } else {
                    res
                }
            }
            Err(_) => 0,
        }
    }
}<|MERGE_RESOLUTION|>--- conflicted
+++ resolved
@@ -66,11 +66,7 @@
     }
 }
 
-<<<<<<< HEAD
-#[derive(Debug, Clone)]
-=======
-#[derive(Debug, PartialEq)]
->>>>>>> 20984522
+#[derive(Debug, Clone, PartialEq)]
 pub struct User {
     pub uid: libc::uid_t,
     pub gid: libc::gid_t,
