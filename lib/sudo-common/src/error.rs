<<<<<<< HEAD
use std::fmt;

#[derive(Debug)]
=======
use sudo_pam::PamError;
use thiserror::Error;

#[derive(Debug, Error)]
>>>>>>> 76a019f9
pub enum Error {
    #[error("Invalid command")]
    InvalidCommand,
<<<<<<< HEAD
    UserNotFound(String),
    GroupNotFound(String),
=======
    #[error("User not found")]
    UserNotFound,
    #[error("Exec failed")]
>>>>>>> 76a019f9
    Exec,
    #[error("Authentication error: {0}")]
    Authentication(String),
    #[error("Configuration error: {0}")]
    Configuration(String),
<<<<<<< HEAD
    IoError(std::io::Error),
}

impl fmt::Display for Error {
    fn fmt(&self, f: &mut fmt::Formatter<'_>) -> fmt::Result {
        match self {
            Error::InvalidCommand => write!(f, "Invalid command provided"),
            Error::UserNotFound(e) => write!(f, "User not found {}", e),
            Error::GroupNotFound(e) => write!(f, "Group not found {}", e),
            Error::Exec => write!(f, "Error executing the command"),
            Error::Authentication(e) => write!(f, "Authentication failed. {e}"),
            Error::Configuration(e) => write!(f, "Invalid configuration. {e}"),
            Error::IoError(e) => write!(f, "{e}"),
        }
    }
}

impl std::error::Error for Error {
    fn source(&self) -> Option<&(dyn std::error::Error + 'static)> {
        match self {
            Error::IoError(e) => Some(e),
            _ => None,
        }
    }
}

impl From<std::io::Error> for Error {
    fn from(e: std::io::Error) -> Self {
        Error::IoError(e)
    }
=======
    #[error("PAM error: {0}")]
    Pam(#[from] PamError),
>>>>>>> 76a019f9
}

impl Error {
    pub fn auth(message: &str) -> Self {
        Self::Authentication(message.to_string())
    }

    pub fn conf(message: &str) -> Self {
        Self::Configuration(message.to_string())
    }
}<|MERGE_RESOLUTION|>--- conflicted
+++ resolved
@@ -1,64 +1,24 @@
-<<<<<<< HEAD
-use std::fmt;
-
-#[derive(Debug)]
-=======
 use sudo_pam::PamError;
 use thiserror::Error;
 
 #[derive(Debug, Error)]
->>>>>>> 76a019f9
 pub enum Error {
     #[error("Invalid command")]
     InvalidCommand,
-<<<<<<< HEAD
+    #[error("User '{0}' not found")]
     UserNotFound(String),
+    #[error("Group '{0}' not found")]
     GroupNotFound(String),
-=======
-    #[error("User not found")]
-    UserNotFound,
     #[error("Exec failed")]
->>>>>>> 76a019f9
     Exec,
     #[error("Authentication error: {0}")]
     Authentication(String),
     #[error("Configuration error: {0}")]
     Configuration(String),
-<<<<<<< HEAD
-    IoError(std::io::Error),
-}
-
-impl fmt::Display for Error {
-    fn fmt(&self, f: &mut fmt::Formatter<'_>) -> fmt::Result {
-        match self {
-            Error::InvalidCommand => write!(f, "Invalid command provided"),
-            Error::UserNotFound(e) => write!(f, "User not found {}", e),
-            Error::GroupNotFound(e) => write!(f, "Group not found {}", e),
-            Error::Exec => write!(f, "Error executing the command"),
-            Error::Authentication(e) => write!(f, "Authentication failed. {e}"),
-            Error::Configuration(e) => write!(f, "Invalid configuration. {e}"),
-            Error::IoError(e) => write!(f, "{e}"),
-        }
-    }
-}
-
-impl std::error::Error for Error {
-    fn source(&self) -> Option<&(dyn std::error::Error + 'static)> {
-        match self {
-            Error::IoError(e) => Some(e),
-            _ => None,
-        }
-    }
-}
-
-impl From<std::io::Error> for Error {
-    fn from(e: std::io::Error) -> Self {
-        Error::IoError(e)
-    }
-=======
     #[error("PAM error: {0}")]
     Pam(#[from] PamError),
->>>>>>> 76a019f9
+    #[error("IO error: {0}")]
+    IoError(#[from] std::io::Error),
 }
 
 impl Error {
