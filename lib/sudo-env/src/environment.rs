--- conflicted
+++ resolved
@@ -59,21 +59,9 @@
     // HOME' Set to the home directory of the target user if -i or -H are specified, env_reset or always_set_home are
     // set in sudoers, or when the -s option is specified and set_home is set in sudoers.
     // Since we always want to do env_reset -> always set HOME
-<<<<<<< HEAD
     if let Entry::Vacant(entry) = environment.entry("HOME".into()) {
         entry.insert(context.target_user.home.clone().into());
     }
-    // Set to the login name of the target user when the -i option is specified,
-    // when the set_logname option is enabled in sudoers, or when the env_reset option
-    // is enabled in sudoers (unless LOGNAME is present in the env_keep list).
-    // Since we always want to do env_reset -> always set these except when present in env
-    if !environment.contains_key(OsStr::new("LOGNAME"))
-        && !environment.contains_key(OsStr::new("USER"))
-    {
-        environment.insert("LOGNAME".into(), context.target_user.name.clone().into());
-        environment.insert("USER".into(), context.target_user.name.clone().into());
-=======
-    environment.insert("HOME".into(), context.target_user.home.clone().into());
 
     match (
         environment.get(OsStr::new("LOGNAME")),
@@ -96,7 +84,6 @@
             environment.insert("USER".into(), logname.clone());
         }
         (Some(_), Some(_)) => {}
->>>>>>> 1a6a86ff
     }
 
     // If the PATH and TERM variables are not preserved from the user's environment, they will be set to default value
